/* Copyright (C) 1995-1998 Eric Young (eay@cryptsoft.com)
 * All rights reserved.
 *
 * This package is an SSL implementation written
 * by Eric Young (eay@cryptsoft.com).
 * The implementation was written so as to conform with Netscapes SSL.
 *
 * This library is free for commercial and non-commercial use as long as
 * the following conditions are aheared to.  The following conditions
 * apply to all code found in this distribution, be it the RC4, RSA,
 * lhash, DES, etc., code; not just the SSL code.  The SSL documentation
 * included with this distribution is covered by the same copyright terms
 * except that the holder is Tim Hudson (tjh@cryptsoft.com).
 *
 * Copyright remains Eric Young's, and as such any Copyright notices in
 * the code are not to be removed.
 * If this package is used in a product, Eric Young should be given attribution
 * as the author of the parts of the library used.
 * This can be in the form of a textual message at program startup or
 * in documentation (online or textual) provided with the package.
 *
 * Redistribution and use in source and binary forms, with or without
 * modification, are permitted provided that the following conditions
 * are met:
 * 1. Redistributions of source code must retain the copyright
 *    notice, this list of conditions and the following disclaimer.
 * 2. Redistributions in binary form must reproduce the above copyright
 *    notice, this list of conditions and the following disclaimer in the
 *    documentation and/or other materials provided with the distribution.
 * 3. All advertising materials mentioning features or use of this software
 *    must display the following acknowledgement:
 *    "This product includes cryptographic software written by
 *     Eric Young (eay@cryptsoft.com)"
 *    The word 'cryptographic' can be left out if the rouines from the library
 *    being used are not cryptographic related :-).
 * 4. If you include any Windows specific code (or a derivative thereof) from
 *    the apps directory (application code) you must include an acknowledgement:
 *    "This product includes software written by Tim Hudson (tjh@cryptsoft.com)"
 *
 * THIS SOFTWARE IS PROVIDED BY ERIC YOUNG ``AS IS'' AND
 * ANY EXPRESS OR IMPLIED WARRANTIES, INCLUDING, BUT NOT LIMITED TO, THE
 * IMPLIED WARRANTIES OF MERCHANTABILITY AND FITNESS FOR A PARTICULAR PURPOSE
 * ARE DISCLAIMED.  IN NO EVENT SHALL THE AUTHOR OR CONTRIBUTORS BE LIABLE
 * FOR ANY DIRECT, INDIRECT, INCIDENTAL, SPECIAL, EXEMPLARY, OR CONSEQUENTIAL
 * DAMAGES (INCLUDING, BUT NOT LIMITED TO, PROCUREMENT OF SUBSTITUTE GOODS
 * OR SERVICES; LOSS OF USE, DATA, OR PROFITS; OR BUSINESS INTERRUPTION)
 * HOWEVER CAUSED AND ON ANY THEORY OF LIABILITY, WHETHER IN CONTRACT, STRICT
 * LIABILITY, OR TORT (INCLUDING NEGLIGENCE OR OTHERWISE) ARISING IN ANY WAY
 * OUT OF THE USE OF THIS SOFTWARE, EVEN IF ADVISED OF THE POSSIBILITY OF
 * SUCH DAMAGE.
 *
 * The licence and distribution terms for any publically available version or
 * derivative of this code cannot be changed.  i.e. this code cannot simply be
 * copied and put under another distribution licence
 * [including the GNU Public Licence.] */

#include <openssl/rsa.h>

#include <assert.h>
#include <string.h>

#include <openssl/bn.h>
#include <openssl/err.h>
#include <openssl/mem.h>

#include "internal.h"
#include "../internal.h"


static int rsa_private_transform(RSA *rsa, uint8_t *out, const uint8_t *in,
                                 size_t len);

static int check_modulus_and_exponent_sizes(const BIGNUM *n, const BIGNUM *e,
                                            size_t min_bits, size_t max_bits) {
  unsigned rsa_bits = BN_num_bits(n);

  if (rsa_bits < min_bits) {
    OPENSSL_PUT_ERROR(RSA, RSA_R_KEY_SIZE_TOO_SMALL);
    return 0;
  }
  if (rsa_bits > 16 * 1024 || rsa_bits > max_bits) {
    OPENSSL_PUT_ERROR(RSA, RSA_R_MODULUS_TOO_LARGE);
    return 0;
  }

  /* Mitigate DoS attacks by limiting the exponent size. 33 bits was chosen as
   * the limit based on the recommendations in [1] and [2]. Windows CryptoAPI
   * doesn't support values larger than 32 bits [3], so it is unlikely that
   * exponents larger than 32 bits are being used for anything Windows commonly
   * does.
   *
   * [1] https://www.imperialviolet.org/2012/03/16/rsae.html
   * [2] https://www.imperialviolet.org/2012/03/17/rsados.html
   * [3] https://msdn.microsoft.com/en-us/library/aa387685(VS.85).aspx */
  static const unsigned kMaxExponentBits = 33;

  if (BN_num_bits(e) > kMaxExponentBits) {
    OPENSSL_PUT_ERROR(RSA, RSA_R_BAD_E_VALUE);
    return 0;
  }

  /* Verify |n > e|. Comparing |rsa_bits| to |kMaxExponentBits| is a small
   * shortcut to comparing |n| and |e| directly. In reality, |kMaxExponentBits|
   * is much smaller than the minimum RSA key size that any application should
   * accept. */
  if (rsa_bits <= kMaxExponentBits) {
    OPENSSL_PUT_ERROR(RSA, RSA_R_KEY_SIZE_TOO_SMALL);
    return 0;
  }
  assert(BN_ucmp(n, e) > 0);

  return 1;
}

unsigned RSA_size(const RSA *rsa) {
  return BN_num_bytes(rsa->n);
}

int RSA_encrypt(const BIGNUM *n, const BIGNUM *e, size_t *out_len, uint8_t *out,
                size_t max_out, const uint8_t *in, size_t in_len, int padding) {
  const unsigned rsa_size = BN_num_bytes(n); /* RSA_size((n, e)) */
  BIGNUM *f, *result;
  uint8_t *buf = NULL;
  BN_CTX *ctx = NULL;
  int i, ret = 0;

  if (max_out < rsa_size) {
    OPENSSL_PUT_ERROR(RSA, RSA_R_OUTPUT_BUFFER_TOO_SMALL);
    return 0;
  }

  /* XXX: |min_bits| should be much higer than 256, but this is what is needed
   * to get the rsa_test.cc tests to pass. */
  if (!check_modulus_and_exponent_sizes(n, e, 256, 16 * 1024)) {
    return 0;
  }

  ctx = BN_CTX_new();
  if (ctx == NULL) {
    return 0;
  }

  BN_CTX_start(ctx);
  f = BN_CTX_get(ctx);
  result = BN_CTX_get(ctx);
  buf = OPENSSL_malloc(rsa_size);
  if (!f || !result || !buf) {
    OPENSSL_PUT_ERROR(RSA, ERR_R_MALLOC_FAILURE);
    goto err;
  }

  switch (padding) {
    case RSA_PKCS1_PADDING:
      i = RSA_padding_add_PKCS1_type_2(buf, rsa_size, in, in_len);
      break;
    case RSA_NO_PADDING:
      i = RSA_padding_add_none(buf, rsa_size, in, in_len);
      break;
    case RSA_PKCS1_OAEP_PADDING:
      /* ring: BoringSSL supports |RSA_PKCS1_OAEP_PADDING| here, defaulting
       * to SHA-1 for both digest algorithms, and no label. *ring* doesn't
       * support this (yet) because it doesn't want have a hard-coded
       * dependency on SHA-1. Also, *ring* it doesn't want to depend on the
       * |EVP_MD| API, so the calculation of OAEP padding needs to be redone
       * using |ring::digest|. */
      /* fall through */
    default:
      OPENSSL_PUT_ERROR(RSA, RSA_R_UNKNOWN_PADDING_TYPE);
      goto err;
  }

  if (i <= 0) {
    goto err;
  }

  if (BN_bin2bn(buf, rsa_size, f) == NULL) {
    goto err;
  }

  if (BN_ucmp(f, n) >= 0) {
    /* usually the padding functions would catch this */
    OPENSSL_PUT_ERROR(RSA, RSA_R_DATA_TOO_LARGE_FOR_MODULUS);
    goto err;
  }

  /* TODO: This should be a constant-time operation, no? */
  if (!BN_mod_exp_mont(result, f, e, n, ctx, NULL)) {
    goto err;
  }

  /* put in leading 0 bytes if the number is less than the length of the
   * modulus */
  if (!BN_bn2bin_padded(out, rsa_size, result)) {
    OPENSSL_PUT_ERROR(RSA, ERR_R_INTERNAL_ERROR);
    goto err;
  }

  *out_len = rsa_size;
  ret = 1;

err:
  BN_CTX_end(ctx);
  BN_CTX_free(ctx);
  OPENSSL_free(buf);
  return ret;
}

/* MAX_BLINDINGS_PER_RSA defines the maximum number of cached BN_BLINDINGs per
 * RSA*. Then this limit is exceeded, BN_BLINDING objects will be created and
 * destroyed as needed. */
#define MAX_BLINDINGS_PER_RSA 1024

/* rsa_blinding_get returns a BN_BLINDING to use with |rsa|. It does this by
 * allocating one of the cached BN_BLINDING objects in |rsa->blindings|. If
 * none are free, the cache will be extended by a extra element and the new
 * BN_BLINDING is returned.
 *
 * On success, the index of the assigned BN_BLINDING is written to
 * |*index_used| and must be passed to |rsa_blinding_release| when finished. */
static BN_BLINDING *rsa_blinding_get(RSA *rsa, unsigned *index_used) {
  assert(rsa->mont_n != NULL);

  BN_BLINDING *ret = NULL;
  BN_BLINDING **new_blindings;
  uint8_t *new_blindings_inuse;
  char overflow = 0;

  CRYPTO_MUTEX_lock_write(&rsa->lock);

  unsigned i;
  for (i = 0; i < rsa->num_blindings; i++) {
    if (rsa->blindings_inuse[i] == 0) {
      rsa->blindings_inuse[i] = 1;
      ret = rsa->blindings[i];
      *index_used = i;
      break;
    }
  }

  if (ret != NULL) {
    CRYPTO_MUTEX_unlock(&rsa->lock);
    return ret;
  }

  overflow = rsa->num_blindings >= MAX_BLINDINGS_PER_RSA;

  /* We didn't find a free BN_BLINDING to use so increase the length of
   * the arrays by one and use the newly created element. */

  CRYPTO_MUTEX_unlock(&rsa->lock);
  ret = BN_BLINDING_new();
  if (ret == NULL) {
    return NULL;
  }

  if (overflow) {
    /* We cannot add any more cached BN_BLINDINGs so we use |ret|
     * and mark it for destruction in |rsa_blinding_release|. */
    *index_used = MAX_BLINDINGS_PER_RSA;
    return ret;
  }

  CRYPTO_MUTEX_lock_write(&rsa->lock);

  new_blindings =
      OPENSSL_malloc(sizeof(BN_BLINDING *) * (rsa->num_blindings + 1));
  if (new_blindings == NULL) {
    goto err1;
  }
  memcpy(new_blindings, rsa->blindings,
         sizeof(BN_BLINDING *) * rsa->num_blindings);
  new_blindings[rsa->num_blindings] = ret;

  new_blindings_inuse = OPENSSL_malloc(rsa->num_blindings + 1);
  if (new_blindings_inuse == NULL) {
    goto err2;
  }
  memcpy(new_blindings_inuse, rsa->blindings_inuse, rsa->num_blindings);
  new_blindings_inuse[rsa->num_blindings] = 1;
  *index_used = rsa->num_blindings;

  OPENSSL_free(rsa->blindings);
  rsa->blindings = new_blindings;
  OPENSSL_free(rsa->blindings_inuse);
  rsa->blindings_inuse = new_blindings_inuse;
  rsa->num_blindings++;

  CRYPTO_MUTEX_unlock(&rsa->lock);
  return ret;

err2:
  OPENSSL_free(new_blindings);

err1:
  CRYPTO_MUTEX_unlock(&rsa->lock);
  BN_BLINDING_free(ret);
  return NULL;
}

/* rsa_blinding_release marks the cached BN_BLINDING at the given index as free
 * for other threads to use. */
static void rsa_blinding_release(RSA *rsa, BN_BLINDING *blinding,
                                 unsigned blinding_index) {
  if (blinding_index == MAX_BLINDINGS_PER_RSA) {
    /* This blinding wasn't cached. */
    BN_BLINDING_free(blinding);
    return;
  }

  CRYPTO_MUTEX_lock_write(&rsa->lock);
  rsa->blindings_inuse[blinding_index] = 0;
  CRYPTO_MUTEX_unlock(&rsa->lock);
}

/* signing */
int RSA_sign_raw(RSA *rsa, size_t *out_len, uint8_t *out, size_t max_out,
                 const uint8_t *in, size_t in_len, int padding) {
  const unsigned rsa_size = RSA_size(rsa);
  uint8_t *buf = NULL;
  int i, ret = 0;

  if (max_out < rsa_size) {
    OPENSSL_PUT_ERROR(RSA, RSA_R_OUTPUT_BUFFER_TOO_SMALL);
    return 0;
  }

  buf = OPENSSL_malloc(rsa_size);
  if (buf == NULL) {
    OPENSSL_PUT_ERROR(RSA, ERR_R_MALLOC_FAILURE);
    goto err;
  }

  switch (padding) {
    case RSA_PKCS1_PADDING:
      i = RSA_padding_add_PKCS1_type_1(buf, rsa_size, in, in_len);
      break;
    case RSA_NO_PADDING:
      i = RSA_padding_add_none(buf, rsa_size, in, in_len);
      break;
    default:
      OPENSSL_PUT_ERROR(RSA, RSA_R_UNKNOWN_PADDING_TYPE);
      goto err;
  }

  if (i <= 0) {
    goto err;
  }

  if (!rsa_private_transform(rsa, out, buf, rsa_size)) {
    goto err;
  }

  *out_len = rsa_size;
  ret = 1;

err:
  OPENSSL_free(buf);
  return ret;
}

/* rsa_public_decrypt decrypts the RSA signature |in| using the public key with
 * modulus |n| and exponent |e|, leaving the decrypted signature in |out|.
 * |out_len| and |in_len| must both be equal to |RSA_size(rsa)|. |min_bits| and
 * |max_bits| are the minimum and maximum allowed public key modulus sizes, in
 * bits. It returns one on success and zero on failure.
 *
 * When |rsa_public_decrypt| succeeds, the caller must then check the
 * signature value (and padding) left in |out|. */
int rsa_public_decrypt(const BIGNUM *n, const BIGNUM *e, uint8_t *out,
                       size_t out_len, const uint8_t *in, size_t in_len,
                       size_t min_bits, size_t max_bits) {
  unsigned rsa_size = BN_num_bytes(n); /* RSA_size((n, e)); */
  BIGNUM *f, *result;
<<<<<<< HEAD
  int ret = 0;
  BN_CTX *ctx = NULL;
=======
  int r = -1;
>>>>>>> 2a92031b

  if (out_len != rsa_size) {
    OPENSSL_PUT_ERROR(RSA, RSA_R_OUTPUT_BUFFER_TOO_SMALL);
    return 0;
  }

  if (in_len != rsa_size) {
    OPENSSL_PUT_ERROR(RSA, RSA_R_DATA_LEN_NOT_EQUAL_TO_MOD_LEN);
    return 0;
  }

  if (!check_modulus_and_exponent_sizes(n, e, min_bits, max_bits)) {
    return 0;
  }

  BN_CTX *ctx = BN_CTX_new();
  if (ctx == NULL) {
    return 0;
  }

  int ret = 0;
  uint8_t *buf = NULL;

  BN_CTX_start(ctx);
  f = BN_CTX_get(ctx);
  result = BN_CTX_get(ctx);
  if (f == NULL || result == NULL) {
    OPENSSL_PUT_ERROR(RSA, ERR_R_MALLOC_FAILURE);
    goto err;
  }
<<<<<<< HEAD
=======

  if (padding == RSA_NO_PADDING) {
    buf = out;
  } else {
    /* Allocate a temporary buffer to hold the padded plaintext. */
    buf = OPENSSL_malloc(rsa_size);
    if (buf == NULL) {
      OPENSSL_PUT_ERROR(RSA, ERR_R_MALLOC_FAILURE);
      goto err;
    }
  }
>>>>>>> 2a92031b

  if (BN_bin2bn(in, in_len, f) == NULL) {
    goto err;
  }

  if (BN_ucmp(f, n) >= 0) {
    OPENSSL_PUT_ERROR(RSA, RSA_R_DATA_TOO_LARGE_FOR_MODULUS);
    goto err;
  }

  if (!BN_mod_exp_mont(result, f, e, n, ctx, NULL)) {
    goto err;
  }

  if (!BN_bn2bin_padded(out, out_len, result)) {
    OPENSSL_PUT_ERROR(RSA, ERR_R_INTERNAL_ERROR);
    goto err;
  }

  ret = 1;

err:
<<<<<<< HEAD
  if (ctx != NULL) {
    BN_CTX_end(ctx);
    BN_CTX_free(ctx);
=======
  BN_CTX_end(ctx);
  BN_CTX_free(ctx);
  if (buf != out) {
    OPENSSL_free(buf);
>>>>>>> 2a92031b
  }
  return ret;
}

/* rsa_private_transform takes a big-endian integer from |in|, calculates the
 * d'th power of it, modulo the RSA modulus and writes the result as a
 * big-endian integer to |out|. Both |in| and |out| are |len| bytes long and
 * |len| is always equal to |RSA_size(rsa)|. If the result of the transform can
 * be represented in fewer than |len| bytes, then |out| must be zero padded on
 * the left.
 *
 * It returns one on success and zero otherwise.
 */
static int rsa_private_transform(RSA *rsa, uint8_t *out, const uint8_t *in,
                                 size_t len) {
  BN_CTX *ctx = NULL;
  unsigned blinding_index = 0;
  BN_BLINDING *blinding = NULL;

  ctx = BN_CTX_new();
  if (ctx == NULL) {
    return 0;
  }

  int ret = 0;

  BIGNUM base, r, tmp, mp, mq, vrfy;
  BN_init(&base);
  BN_init(&r);
  BN_init(&tmp);
  BN_init(&mp);
  BN_init(&mq);
  BN_init(&vrfy);

  if (BN_bin2bn(in, len, &base) == NULL) {
    goto err;
  }

  if (BN_ucmp(&base, rsa->n) >= 0) {
    /* Usually the padding functions would catch this. */
    OPENSSL_PUT_ERROR(RSA, RSA_R_DATA_TOO_LARGE_FOR_MODULUS);
    goto err;
  }

  blinding = rsa_blinding_get(rsa, &blinding_index);
  if (blinding == NULL ||
      !BN_BLINDING_convert(&base, blinding, rsa, ctx)) {
  }

  /* Extra reductions would be required if |p < q| and |p == q| is just plain
   * wrong. */
  assert(BN_cmp(rsa->q, rsa->p) < 0);

  /* mp := base^dmp1 mod p.
   *
   * |p * q == n| and |p > q| implies |p < n < p**2|. Thus, the base is just
   * reduced mod |p|. */
  assert(BN_get_flags(rsa->p, BN_FLG_CONSTTIME));
  assert(BN_get_flags(rsa->dmp1, BN_FLG_CONSTTIME));
  if (!BN_reduce_montgomery(&tmp, &base, rsa->mont_p, ctx) ||
      !BN_mod_exp_mont_consttime(&mp, &tmp, rsa->dmp1, rsa->p, ctx,
                                 rsa->mont_p)) {
    OPENSSL_PUT_ERROR(RSA, ERR_R_INTERNAL_ERROR);
    goto err;
  }

  /* mq := base^dmq1 mod q.
   *
   * |p * q == n| and |p > q| implies |q < q**2 < n < q**3|. Thus, |base| is
   * first reduced mod |q**2| and then reduced mod |q|. */
  assert(BN_get_flags(rsa->q, BN_FLG_CONSTTIME));
  assert(BN_get_flags(rsa->dmq1, BN_FLG_CONSTTIME));
  if (!BN_reduce_montgomery(&tmp, &base, rsa->mont_qq, ctx) ||
      !BN_reduce_montgomery(&tmp, &tmp, rsa->mont_q, ctx) ||
      !BN_mod_exp_mont_consttime(&mq, &tmp, rsa->dmq1, rsa->q, ctx,
                                 rsa->mont_q)) {
    OPENSSL_PUT_ERROR(RSA, ERR_R_INTERNAL_ERROR);
    goto err;
  }

  /* Combine them with Garner's algorithm.
   *
   * |0 <= mq < q < p| and |0 <= mp < p| implies |(-q) < (mp - mq) < p|, so
   * |BN_mod_sub_quick| can be used.
   *
   * In each multiplication, the Montgomery factor cancels out because |tmp| is
   * not Montgomery-encoded but the second input is.
   *
   * In the last multiplication, the reduction mod |n| isn't necessary because
   * |tmp < p| and |p * q == n| implies |tmp * q < n|. Montgomery
   * multiplication is used purely because it is implemented more efficiently.
   */
  if (!BN_mod_sub_quick(&tmp, &mp, &mq, rsa->p) ||
      !BN_mod_mul_montgomery(&tmp, &tmp, rsa->iqmp_mont, rsa->mont_p, ctx) ||
      !BN_mod_mul_montgomery(&tmp, &tmp, rsa->qmn_mont, rsa->mont_n, ctx) ||
      !BN_add(&r, &tmp, &mq)) {
    OPENSSL_PUT_ERROR(RSA, ERR_R_INTERNAL_ERROR);
    goto err;
  }

  /* Verify the result to protect against fault attacks as described in the
   * 1997 paper "On the Importance of Checking Cryptographic Protocols for
   * Faults" by Dan Boneh, Richard A. DeMillo, and Richard J. Lipton. Some
   * implementations do this only when the CRT is used, but we do it in all
   * cases. Section 6 of the aforementioned paper describes an attack that
   * works when the CRT isn't used. That attack is much less likely to succeed
   * than the CRT attack, but there have likely been improvements since 1997.
   *
   * This check is very cheap assuming |e| is small, which it almost always is. */
  if (!BN_mod_exp_mont(&vrfy, &r, rsa->e, rsa->n, ctx, rsa->mont_n) ||
      vrfy.top != base.top ||
      CRYPTO_memcmp(vrfy.d, base.d, (size_t)vrfy.top * sizeof(vrfy.d[0])) != 0) {
    OPENSSL_PUT_ERROR(RSA, ERR_R_INTERNAL_ERROR);
    goto err;
  }

  if (!BN_BLINDING_invert(&r, blinding, rsa->mont_n, ctx) ||
      !BN_bn2bin_padded(out, len, &r)) {
    OPENSSL_PUT_ERROR(RSA, ERR_R_INTERNAL_ERROR);
    goto err;
  }

  ret = 1;

err:
  BN_CTX_free(ctx);
  BN_free(&r);
  BN_free(&tmp);
  BN_free(&mp);
  BN_free(&mq);
  BN_free(&vrfy);
  if (blinding != NULL) {
    rsa_blinding_release(rsa, blinding, blinding_index);
  }

  return ret;
}

RSA *RSA_generate(int bits, uint32_t e, BN_GENCB *cb) {
  RSA *rsa = rsa_new_begin();
  if (rsa == NULL) {
    OPENSSL_PUT_ERROR(RSA, ERR_R_MALLOC_FAILURE)
    return NULL;
  }

  BIGNUM *r0 = NULL, *r1 = NULL, *r2 = NULL, *r3 = NULL, *tmp;
  int bitsp, bitsq, ok = -1, n = 0;
  BN_CTX *ctx = NULL;

  ctx = BN_CTX_new();
  if (ctx == NULL) {
    goto err;
  }
  BN_CTX_start(ctx);
  r0 = BN_CTX_get(ctx);
  r1 = BN_CTX_get(ctx);
  r2 = BN_CTX_get(ctx);
  r3 = BN_CTX_get(ctx);
  if (r0 == NULL || r1 == NULL || r2 == NULL || r3 == NULL) {
    goto err;
  }

  bitsp = (bits + 1) / 2;
  bitsq = bits - bitsp;

  rsa->e = BN_new();
  if (rsa->e == NULL ||
      !BN_set_word(rsa->e, e)) {
    goto err;
  }

  /* generate p and q */
  rsa->p = BN_new();
  rsa->q = BN_new();
  if (rsa->p == NULL ||
      rsa->q == NULL) {
    goto err;
  }
  for (;;) {
    if (!BN_generate_prime_ex(rsa->p, bitsp, cb) ||
        !BN_sub(r2, rsa->p, BN_value_one()) ||
        !BN_gcd(r1, r2, rsa->e, ctx)) {
      goto err;
    }
    if (BN_is_one(r1)) {
      break;
    }
    if (!BN_GENCB_call(cb, 2, n++)) {
      goto err;
    }
  }
  if (!BN_GENCB_call(cb, 3, 0)) {
    goto err;
  }
  for (;;) {
    /* When generating ridiculously small keys, we can get stuck
     * continually regenerating the same prime values. Check for
     * this and bail if it happens 3 times. */
    unsigned int degenerate = 0;
    do {
      if (!BN_generate_prime_ex(rsa->q, bitsq, cb)) {
        goto err;
      }
    } while ((BN_cmp(rsa->p, rsa->q) == 0) && (++degenerate < 3));
    if (degenerate == 3) {
      ok = 0; /* we set our own err */
      OPENSSL_PUT_ERROR(RSA, RSA_R_KEY_SIZE_TOO_SMALL);
      goto err;
    }
    if (!BN_sub(r2, rsa->q, BN_value_one()) ||
        !BN_gcd(r1, r2, rsa->e, ctx)) {
      goto err;
    }
    if (BN_is_one(r1)) {
      break;
    }
    if (!BN_GENCB_call(cb, 2, n++)) {
      goto err;
    }
  }
  if (!BN_GENCB_call(cb, 3, 1)) {
    goto err;
  }
  if (BN_cmp(rsa->p, rsa->q) < 0) {
    tmp = rsa->p;
    rsa->p = rsa->q;
    rsa->q = tmp;
  }
  BN_set_flags(rsa->p, BN_FLG_CONSTTIME);
  BN_set_flags(rsa->q, BN_FLG_CONSTTIME);

  /* calculate n */
  rsa->n = BN_new();
  if (rsa->n == NULL) {
    goto err;
  }
  if (!BN_mul(rsa->n, rsa->p, rsa->q, ctx)) {
    goto err;
  }

  /* calculate d */
  if (!BN_sub(r1, rsa->p, BN_value_one())) {
    goto err; /* p-1 */
  }
  if (!BN_sub(r2, rsa->q, BN_value_one())) {
    goto err; /* q-1 */
  }
  if (!BN_mul(r0, r1, r2, ctx)) {
    goto err; /* (p-1)(q-1) */
  }
  rsa->d = BN_new();
  if (rsa->d == NULL) {
    goto err;
  }
  BN_set_flags(r0, BN_FLG_CONSTTIME);
  if (!BN_mod_inverse(rsa->d, rsa->e, r0, ctx)) {
    goto err; /* d */
  }
  BN_set_flags(rsa->d, BN_FLG_CONSTTIME);

  /* calculate d mod (p-1) */
  rsa->dmp1 = BN_new();
  if (rsa->dmp1 == NULL) {
    goto err;
  }
  if (!BN_mod(rsa->dmp1, rsa->d, r1, ctx)) {
    goto err;
  }
  BN_set_flags(rsa->dmp1, BN_FLG_CONSTTIME);

  /* calculate d mod (q-1) */
  rsa->dmq1 = BN_new();
  if (rsa->dmq1 == NULL) {
    goto err;
  }
  if (!BN_mod(rsa->dmq1, rsa->d, r2, ctx)) {
    goto err;
  }
  BN_set_flags(rsa->dmq1, BN_FLG_CONSTTIME);

  /* calculate inverse of q mod p */
  rsa->iqmp = BN_new();
  if (rsa->iqmp == NULL) {
    goto err;
  }
  if (!BN_mod_inverse(rsa->iqmp, rsa->q, rsa->p, ctx)) {
    goto err;
  }
  BN_set_flags(rsa->iqmp, BN_FLG_CONSTTIME);

  if (!rsa_new_end(rsa, ctx)) {
    goto err;
  }

  ok = 1;

err:
  if (ok == -1) {
    OPENSSL_PUT_ERROR(RSA, ERR_LIB_BN);
    ok = 0;
  }
  if (ctx != NULL) {
    BN_CTX_end(ctx);
    BN_CTX_free(ctx);
  }
  if (!ok) {
    RSA_free(rsa);
    return NULL;
  }

  return rsa;
}<|MERGE_RESOLUTION|>--- conflicted
+++ resolved
@@ -371,13 +371,6 @@
                        size_t min_bits, size_t max_bits) {
   unsigned rsa_size = BN_num_bytes(n); /* RSA_size((n, e)); */
   BIGNUM *f, *result;
-<<<<<<< HEAD
-  int ret = 0;
-  BN_CTX *ctx = NULL;
-=======
-  int r = -1;
->>>>>>> 2a92031b
-
   if (out_len != rsa_size) {
     OPENSSL_PUT_ERROR(RSA, RSA_R_OUTPUT_BUFFER_TOO_SMALL);
     return 0;
@@ -398,7 +391,6 @@
   }
 
   int ret = 0;
-  uint8_t *buf = NULL;
 
   BN_CTX_start(ctx);
   f = BN_CTX_get(ctx);
@@ -407,20 +399,6 @@
     OPENSSL_PUT_ERROR(RSA, ERR_R_MALLOC_FAILURE);
     goto err;
   }
-<<<<<<< HEAD
-=======
-
-  if (padding == RSA_NO_PADDING) {
-    buf = out;
-  } else {
-    /* Allocate a temporary buffer to hold the padded plaintext. */
-    buf = OPENSSL_malloc(rsa_size);
-    if (buf == NULL) {
-      OPENSSL_PUT_ERROR(RSA, ERR_R_MALLOC_FAILURE);
-      goto err;
-    }
-  }
->>>>>>> 2a92031b
 
   if (BN_bin2bn(in, in_len, f) == NULL) {
     goto err;
@@ -443,17 +421,9 @@
   ret = 1;
 
 err:
-<<<<<<< HEAD
-  if (ctx != NULL) {
-    BN_CTX_end(ctx);
-    BN_CTX_free(ctx);
-=======
   BN_CTX_end(ctx);
   BN_CTX_free(ctx);
-  if (buf != out) {
-    OPENSSL_free(buf);
->>>>>>> 2a92031b
-  }
+
   return ret;
 }
 
