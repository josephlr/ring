/* Copyright (C) 1995-1998 Eric Young (eay@cryptsoft.com)
 * All rights reserved.
 *
 * This package is an SSL implementation written
 * by Eric Young (eay@cryptsoft.com).
 * The implementation was written so as to conform with Netscapes SSL.
 *
 * This library is free for commercial and non-commercial use as long as
 * the following conditions are aheared to.  The following conditions
 * apply to all code found in this distribution, be it the RC4, RSA,
 * lhash, DES, etc., code; not just the SSL code.  The SSL documentation
 * included with this distribution is covered by the same copyright terms
 * except that the holder is Tim Hudson (tjh@cryptsoft.com).
 *
 * Copyright remains Eric Young's, and as such any Copyright notices in
 * the code are not to be removed.
 * If this package is used in a product, Eric Young should be given attribution
 * as the author of the parts of the library used.
 * This can be in the form of a textual message at program startup or
 * in documentation (online or textual) provided with the package.
 *
 * Redistribution and use in source and binary forms, with or without
 * modification, are permitted provided that the following conditions
 * are met:
 * 1. Redistributions of source code must retain the copyright
 *    notice, this list of conditions and the following disclaimer.
 * 2. Redistributions in binary form must reproduce the above copyright
 *    notice, this list of conditions and the following disclaimer in the
 *    documentation and/or other materials provided with the distribution.
 * 3. All advertising materials mentioning features or use of this software
 *    must display the following acknowledgement:
 *    "This product includes cryptographic software written by
 *     Eric Young (eay@cryptsoft.com)"
 *    The word 'cryptographic' can be left out if the rouines from the library
 *    being used are not cryptographic related :-).
 * 4. If you include any Windows specific code (or a derivative thereof) from
 *    the apps directory (application code) you must include an acknowledgement:
 *    "This product includes software written by Tim Hudson (tjh@cryptsoft.com)"
 *
 * THIS SOFTWARE IS PROVIDED BY ERIC YOUNG ``AS IS'' AND
 * ANY EXPRESS OR IMPLIED WARRANTIES, INCLUDING, BUT NOT LIMITED TO, THE
 * IMPLIED WARRANTIES OF MERCHANTABILITY AND FITNESS FOR A PARTICULAR PURPOSE
 * ARE DISCLAIMED.  IN NO EVENT SHALL THE AUTHOR OR CONTRIBUTORS BE LIABLE
 * FOR ANY DIRECT, INDIRECT, INCIDENTAL, SPECIAL, EXEMPLARY, OR CONSEQUENTIAL
 * DAMAGES (INCLUDING, BUT NOT LIMITED TO, PROCUREMENT OF SUBSTITUTE GOODS
 * OR SERVICES; LOSS OF USE, DATA, OR PROFITS; OR BUSINESS INTERRUPTION)
 * HOWEVER CAUSED AND ON ANY THEORY OF LIABILITY, WHETHER IN CONTRACT, STRICT
 * LIABILITY, OR TORT (INCLUDING NEGLIGENCE OR OTHERWISE) ARISING IN ANY WAY
 * OUT OF THE USE OF THIS SOFTWARE, EVEN IF ADVISED OF THE POSSIBILITY OF
 * SUCH DAMAGE.
 *
 * The licence and distribution terms for any publically available version or
 * derivative of this code cannot be changed.  i.e. this code cannot simply be
 * copied and put under another distribution licence
 * [including the GNU Public Licence.]
 */
/* ====================================================================
 * Copyright (c) 1998-2006 The OpenSSL Project.  All rights reserved.
 *
 * Redistribution and use in source and binary forms, with or without
 * modification, are permitted provided that the following conditions
 * are met:
 *
 * 1. Redistributions of source code must retain the above copyright
 *    notice, this list of conditions and the following disclaimer.
 *
 * 2. Redistributions in binary form must reproduce the above copyright
 *    notice, this list of conditions and the following disclaimer in
 *    the documentation and/or other materials provided with the
 *    distribution.
 *
 * 3. All advertising materials mentioning features or use of this
 *    software must display the following acknowledgment:
 *    "This product includes software developed by the OpenSSL Project
 *    for use in the OpenSSL Toolkit. (http://www.openssl.org/)"
 *
 * 4. The names "OpenSSL Toolkit" and "OpenSSL Project" must not be used to
 *    endorse or promote products derived from this software without
 *    prior written permission. For written permission, please contact
 *    openssl-core@openssl.org.
 *
 * 5. Products derived from this software may not be called "OpenSSL"
 *    nor may "OpenSSL" appear in their names without prior written
 *    permission of the OpenSSL Project.
 *
 * 6. Redistributions of any form whatsoever must retain the following
 *    acknowledgment:
 *    "This product includes software developed by the OpenSSL Project
 *    for use in the OpenSSL Toolkit (http://www.openssl.org/)"
 *
 * THIS SOFTWARE IS PROVIDED BY THE OpenSSL PROJECT ``AS IS'' AND ANY
 * EXPRESSED OR IMPLIED WARRANTIES, INCLUDING, BUT NOT LIMITED TO, THE
 * IMPLIED WARRANTIES OF MERCHANTABILITY AND FITNESS FOR A PARTICULAR
 * PURPOSE ARE DISCLAIMED.  IN NO EVENT SHALL THE OpenSSL PROJECT OR
 * ITS CONTRIBUTORS BE LIABLE FOR ANY DIRECT, INDIRECT, INCIDENTAL,
 * SPECIAL, EXEMPLARY, OR CONSEQUENTIAL DAMAGES (INCLUDING, BUT
 * NOT LIMITED TO, PROCUREMENT OF SUBSTITUTE GOODS OR SERVICES;
 * LOSS OF USE, DATA, OR PROFITS; OR BUSINESS INTERRUPTION)
 * HOWEVER CAUSED AND ON ANY THEORY OF LIABILITY, WHETHER IN CONTRACT,
 * STRICT LIABILITY, OR TORT (INCLUDING NEGLIGENCE OR OTHERWISE)
 * ARISING IN ANY WAY OUT OF THE USE OF THIS SOFTWARE, EVEN IF ADVISED
 * OF THE POSSIBILITY OF SUCH DAMAGE.
 * ====================================================================
 *
 * This product includes cryptographic software written by Eric Young
 * (eay@cryptsoft.com).  This product includes software written by Tim
 * Hudson (tjh@cryptsoft.com). */

#include <openssl/bn.h>

#include <string.h>

#include <openssl/err.h>
#include <openssl/mem.h>
#include <openssl/type_check.h>

#include "internal.h"
#include "../internal.h"


OPENSSL_COMPILE_ASSERT(BN_MONT_CTX_N0_LIMBS == 1 || BN_MONT_CTX_N0_LIMBS == 2,
                       BN_MONT_CTX_N0_LIMBS_VALUE_INVALID);

BN_MONT_CTX *BN_MONT_CTX_new(void) {
  BN_MONT_CTX *ret = OPENSSL_malloc(sizeof(BN_MONT_CTX));

  if (ret == NULL) {
    return NULL;
  }

  memset(ret, 0, sizeof(BN_MONT_CTX));
  BN_init(&ret->RR);
  BN_init(&ret->N);

  return ret;
}

void BN_MONT_CTX_free(BN_MONT_CTX *mont) {
  if (mont == NULL) {
    return;
  }

  BN_free(&mont->RR);
  BN_free(&mont->N);
  OPENSSL_free(mont);
}

<<<<<<< HEAD
int BN_MONT_CTX_set(BN_MONT_CTX *mont, const BIGNUM *mod, BN_CTX *ctx) {
  int ret = 0;
  BIGNUM *Ri, *R;
  BIGNUM tmod;
  BN_ULONG buf[2];
=======
BN_MONT_CTX *BN_MONT_CTX_copy(BN_MONT_CTX *to, const BN_MONT_CTX *from) {
  if (to == from) {
    return to;
  }

  if (!BN_copy(&to->RR, &from->RR) ||
      !BN_copy(&to->N, &from->N)) {
    return NULL;
  }
  to->n0[0] = from->n0[0];
  to->n0[1] = from->n0[1];
  return to;
}

OPENSSL_COMPILE_ASSERT(BN_MONT_CTX_N0_LIMBS == 1 || BN_MONT_CTX_N0_LIMBS == 2,
                       BN_MONT_CTX_N0_LIMBS_VALUE_INVALID);
OPENSSL_COMPILE_ASSERT(sizeof(BN_ULONG) * BN_MONT_CTX_N0_LIMBS ==
                       sizeof(uint64_t), BN_MONT_CTX_set_64_bit_mismatch);
>>>>>>> 7fcbfdbd

int BN_MONT_CTX_set(BN_MONT_CTX *mont, const BIGNUM *mod, BN_CTX *ctx) {
  if (BN_is_zero(mod)) {
    OPENSSL_PUT_ERROR(BN, BN_R_DIV_BY_ZERO);
    return 0;
  }
<<<<<<< HEAD

  BN_CTX_start(ctx);
  Ri = BN_CTX_get(ctx);
  if (Ri == NULL) {
    goto err;
  }
  R = &mont->RR; /* grab RR as a temp */
  if (!BN_copy(&mont->N, mod)) {
    goto err; /* Set N */
  }
  if (BN_get_flags(mod, BN_FLG_CONSTTIME)) {
    BN_set_flags(&mont->N, BN_FLG_CONSTTIME);
  }

  mont->N.neg = 0;

  BN_init(&tmod);
  tmod.d = buf;
  tmod.dmax = 2;
  tmod.neg = 0;

  BN_zero(R);
  if (!BN_set_bit(R, BN_MONT_CTX_N0_LIMBS * BN_BITS2)) {
    goto err;
  }

  tmod.top = 0;
  buf[0] = mod->d[0];
  if (buf[0] != 0) {
    tmod.top = 1;
  }

  buf[1] = 0;
  if (BN_MONT_CTX_N0_LIMBS == 2 && mod->top > 1 && mod->d[1] != 0) {
    buf[1] = mod->d[1];
    tmod.top = 2;
  }

  if (!BN_mod(Ri, R, &tmod, ctx) ||
      BN_mod_inverse_vartime(Ri, Ri, &tmod, ctx) == NULL ||
      !BN_lshift(Ri, Ri, BN_MONT_CTX_N0_LIMBS * BN_BITS2)) {
    goto err; /* R*Ri */
  }
  const BIGNUM *Ri_dividend;
  if (!BN_is_zero(Ri)) {
    if (!BN_usub(Ri, Ri, BN_value_one())) {
      goto err;
    }
    Ri_dividend = Ri;
  } else {
    /* Ri == 0 so Ri - 1 == -1. -1 % tmod == 0xff..ff. */
    static const BN_ULONG kMinusOneLimbs[BN_MONT_CTX_N0_LIMBS] = {
      BN_MASK2,
#if BN_MONT_CTX_N0_LIMBS == 2
      BN_MASK2
#endif
    };
    STATIC_BIGNUM_DIAGNOSTIC_PUSH
    static const BIGNUM kMinusOne = STATIC_BIGNUM(kMinusOneLimbs);
    STATIC_BIGNUM_DIAGNOSTIC_POP
    Ri_dividend = &kMinusOne;
  }

  if (!BN_div(Ri, NULL, Ri_dividend, &tmod, ctx)) {
    goto err;
  }

  mont->n0[0] = 0;
  if (Ri->top > 0) {
    mont->n0[0] = Ri->d[0];
  }
=======
  if (!BN_is_odd(mod)) {
    OPENSSL_PUT_ERROR(BN, BN_R_CALLED_WITH_EVEN_MODULUS);
    return 0;
  }
  if (BN_is_negative(mod)) {
    OPENSSL_PUT_ERROR(BN, BN_R_NEGATIVE_NUMBER);
    return 0;
  }

  /* Save the modulus. */
  if (!BN_copy(&mont->N, mod)) {
    OPENSSL_PUT_ERROR(BN, ERR_R_INTERNAL_ERROR);
    return 0;
  }
  if (BN_get_flags(mod, BN_FLG_CONSTTIME)) {
    BN_set_flags(&mont->N, BN_FLG_CONSTTIME);
  }

  /* Find n0 such that n0 * N == -1 (mod r).
   *
   * Only certain BN_BITS2<=32 platforms actually make use of n0[1]. For the
   * others, we could use a shorter R value and use faster |BN_ULONG|-based
   * math instead of |uint64_t|-based math, which would be double-precision.
   * However, currently only the assembler files know which is which. */
  uint64_t n0 = bn_mont_n0(mod);
  mont->n0[0] = (BN_ULONG)n0;
#if BN_MONT_CTX_N0_LIMBS == 2
  mont->n0[1] = (BN_ULONG)(n0 >> BN_BITS2);
#else
>>>>>>> 7fcbfdbd
  mont->n0[1] = 0;
  if (BN_MONT_CTX_N0_LIMBS == 2 && Ri->top > 1) {
    mont->n0[1] = Ri->d[1];
  }

  /* Save RR = R**2 (mod N). R is the smallest power of 2**BN_BITS such that R
   * > mod. Even though the assembly on some 32-bit platforms works with 64-bit
   * values, using |BN_BITS2| here, rather than |BN_MONT_CTX_N0_LIMBS *
   * BN_BITS2|, is correct because because R^2 will still be a multiple of the
   * latter as |BN_MONT_CTX_N0_LIMBS| is either one or two. */
  unsigned lgBigR = (BN_num_bits(mod) + (BN_BITS2 - 1)) / BN_BITS2 * BN_BITS2;
  BN_zero(&mont->RR);
  if (!BN_set_bit(&mont->RR, lgBigR * 2) ||
      !BN_mod(&mont->RR, &mont->RR, &mont->N, ctx)) {
    return 0;
  }

  return 1;
}

int BN_to_montgomery(BIGNUM *ret, const BIGNUM *a, const BN_MONT_CTX *mont,
                     BN_CTX *ctx) {
  return BN_mod_mul_montgomery(ret, a, &mont->RR, mont, ctx);
}

static int BN_from_montgomery_word(BIGNUM *ret, BIGNUM *r,
                                   const BN_MONT_CTX *mont) {
  assert(ret != r);

  BN_ULONG *ap, *np, *rp, n0, v, carry;
  int nl, max, i;

  const BIGNUM *n = &mont->N;
  nl = n->top;
  if (nl == 0) {
    ret->top = 0;
    return 1;
  }

  max = (2 * nl); /* carry is stored separately */
  if (bn_wexpand(r, max) == NULL) {
    return 0;
  }

  r->neg ^= n->neg;
  np = n->d;
  rp = r->d;

  /* clear the top words of T */
  if (max > r->top) {
    memset(&rp[r->top], 0, (max - r->top) * sizeof(BN_ULONG));
  }

  r->top = max;
  n0 = mont->n0[0];

  for (carry = 0, i = 0; i < nl; i++, rp++) {
    v = bn_mul_add_words(rp, np, nl, (rp[0] * n0) & BN_MASK2);
    v = (v + carry + rp[nl]) & BN_MASK2;
    carry |= (v != rp[nl]);
    carry &= (v <= rp[nl]);
    rp[nl] = v;
  }

  if (bn_wexpand(ret, nl) == NULL) {
    return 0;
  }
  ret->top = nl;
  ret->neg = r->neg;

  rp = ret->d;
  ap = &(r->d[nl]);

  {
    BN_ULONG *nrp;
    uintptr_t m;

    v = bn_sub_words(rp, ap, np, nl) - carry;
    /* if subtraction result is real, then trick unconditional memcpy below to
     * perform in-place "refresh" instead of actual copy. */
    m = (0u - (uintptr_t)v);
    nrp = (BN_ULONG *)(((uintptr_t)rp & ~m) | ((uintptr_t)ap & m));

    for (i = 0, nl -= 4; i < nl; i += 4) {
      BN_ULONG t1, t2, t3, t4;

      t1 = nrp[i + 0];
      t2 = nrp[i + 1];
      t3 = nrp[i + 2];
      ap[i + 0] = 0;
      t4 = nrp[i + 3];
      ap[i + 1] = 0;
      rp[i + 0] = t1;
      ap[i + 2] = 0;
      rp[i + 1] = t2;
      ap[i + 3] = 0;
      rp[i + 2] = t3;
      rp[i + 3] = t4;
    }

    for (nl += 4; i < nl; i++) {
      rp[i] = nrp[i], ap[i] = 0;
    }
  }

  bn_correct_top(r);
  bn_correct_top(ret);

  return 1;
}

int BN_from_montgomery(BIGNUM *r, const BIGNUM *a, const BN_MONT_CTX *mont,
                       BN_CTX *ctx) {
  int ret = 0;
  BIGNUM *t;

  BN_CTX_start(ctx);
  t = BN_CTX_get(ctx);
  if (t == NULL ||
      !BN_copy(t, a)) {
    goto err;
  }

  ret = BN_from_montgomery_word(r, t, mont);

err:
  BN_CTX_end(ctx);

  return ret;
}

int BN_mod_mul_montgomery(BIGNUM *r, const BIGNUM *a, const BIGNUM *b,
                          const BN_MONT_CTX *mont, BN_CTX *ctx) {
  BIGNUM *tmp;
  int ret = 0;

  int num = mont->N.top;

  /* bn_mul_mont requires at least four limbs, at least for x86. */
  if (num >= 4 && a->top == num && b->top == num) {
    if (bn_wexpand(r, num) == NULL) {
      return 0;
    }
    bn_mul_mont(r->d, a->d, b->d, mont->N.d, mont->n0, num);
    r->neg = a->neg ^ b->neg;
    r->top = num;
    bn_correct_top(r);
    return 1;
  }

  BN_CTX_start(ctx);
  tmp = BN_CTX_get(ctx);
  if (tmp == NULL) {
    goto err;
  }

  if (!BN_mul(tmp, a, b, ctx)) {
    goto err;
  }

  /* reduce from aRR to aR */
  if (!BN_from_montgomery_word(r, tmp, mont)) {
    goto err;
  }

  ret = 1;

err:
  BN_CTX_end(ctx);
  return ret;
}

int BN_reduce_montgomery(BIGNUM *r, const BIGNUM *a,
                         const BN_MONT_CTX *mod_mont, BN_CTX *ctx) {
  BIGNUM tmp;
  BN_init(&tmp);
  if (!BN_copy(&tmp, a)) {
    OPENSSL_PUT_ERROR(BN, ERR_R_INTERNAL_ERROR);
    return 0;
  }

  int ret = 0;

  if (!BN_from_montgomery_word(r, &tmp, mod_mont) ||
      !BN_to_montgomery(r, r, mod_mont, ctx)) {
    goto err;
  }

  ret = 1;

err:
  BN_free(&tmp);
  return ret;
}<|MERGE_RESOLUTION|>--- conflicted
+++ resolved
@@ -118,9 +118,6 @@
 #include "../internal.h"
 
 
-OPENSSL_COMPILE_ASSERT(BN_MONT_CTX_N0_LIMBS == 1 || BN_MONT_CTX_N0_LIMBS == 2,
-                       BN_MONT_CTX_N0_LIMBS_VALUE_INVALID);
-
 BN_MONT_CTX *BN_MONT_CTX_new(void) {
   BN_MONT_CTX *ret = OPENSSL_malloc(sizeof(BN_MONT_CTX));
 
@@ -143,113 +140,18 @@
   BN_free(&mont->RR);
   BN_free(&mont->N);
   OPENSSL_free(mont);
-}
-
-<<<<<<< HEAD
-int BN_MONT_CTX_set(BN_MONT_CTX *mont, const BIGNUM *mod, BN_CTX *ctx) {
-  int ret = 0;
-  BIGNUM *Ri, *R;
-  BIGNUM tmod;
-  BN_ULONG buf[2];
-=======
-BN_MONT_CTX *BN_MONT_CTX_copy(BN_MONT_CTX *to, const BN_MONT_CTX *from) {
-  if (to == from) {
-    return to;
-  }
-
-  if (!BN_copy(&to->RR, &from->RR) ||
-      !BN_copy(&to->N, &from->N)) {
-    return NULL;
-  }
-  to->n0[0] = from->n0[0];
-  to->n0[1] = from->n0[1];
-  return to;
 }
 
 OPENSSL_COMPILE_ASSERT(BN_MONT_CTX_N0_LIMBS == 1 || BN_MONT_CTX_N0_LIMBS == 2,
                        BN_MONT_CTX_N0_LIMBS_VALUE_INVALID);
 OPENSSL_COMPILE_ASSERT(sizeof(BN_ULONG) * BN_MONT_CTX_N0_LIMBS ==
                        sizeof(uint64_t), BN_MONT_CTX_set_64_bit_mismatch);
->>>>>>> 7fcbfdbd
 
 int BN_MONT_CTX_set(BN_MONT_CTX *mont, const BIGNUM *mod, BN_CTX *ctx) {
   if (BN_is_zero(mod)) {
     OPENSSL_PUT_ERROR(BN, BN_R_DIV_BY_ZERO);
     return 0;
   }
-<<<<<<< HEAD
-
-  BN_CTX_start(ctx);
-  Ri = BN_CTX_get(ctx);
-  if (Ri == NULL) {
-    goto err;
-  }
-  R = &mont->RR; /* grab RR as a temp */
-  if (!BN_copy(&mont->N, mod)) {
-    goto err; /* Set N */
-  }
-  if (BN_get_flags(mod, BN_FLG_CONSTTIME)) {
-    BN_set_flags(&mont->N, BN_FLG_CONSTTIME);
-  }
-
-  mont->N.neg = 0;
-
-  BN_init(&tmod);
-  tmod.d = buf;
-  tmod.dmax = 2;
-  tmod.neg = 0;
-
-  BN_zero(R);
-  if (!BN_set_bit(R, BN_MONT_CTX_N0_LIMBS * BN_BITS2)) {
-    goto err;
-  }
-
-  tmod.top = 0;
-  buf[0] = mod->d[0];
-  if (buf[0] != 0) {
-    tmod.top = 1;
-  }
-
-  buf[1] = 0;
-  if (BN_MONT_CTX_N0_LIMBS == 2 && mod->top > 1 && mod->d[1] != 0) {
-    buf[1] = mod->d[1];
-    tmod.top = 2;
-  }
-
-  if (!BN_mod(Ri, R, &tmod, ctx) ||
-      BN_mod_inverse_vartime(Ri, Ri, &tmod, ctx) == NULL ||
-      !BN_lshift(Ri, Ri, BN_MONT_CTX_N0_LIMBS * BN_BITS2)) {
-    goto err; /* R*Ri */
-  }
-  const BIGNUM *Ri_dividend;
-  if (!BN_is_zero(Ri)) {
-    if (!BN_usub(Ri, Ri, BN_value_one())) {
-      goto err;
-    }
-    Ri_dividend = Ri;
-  } else {
-    /* Ri == 0 so Ri - 1 == -1. -1 % tmod == 0xff..ff. */
-    static const BN_ULONG kMinusOneLimbs[BN_MONT_CTX_N0_LIMBS] = {
-      BN_MASK2,
-#if BN_MONT_CTX_N0_LIMBS == 2
-      BN_MASK2
-#endif
-    };
-    STATIC_BIGNUM_DIAGNOSTIC_PUSH
-    static const BIGNUM kMinusOne = STATIC_BIGNUM(kMinusOneLimbs);
-    STATIC_BIGNUM_DIAGNOSTIC_POP
-    Ri_dividend = &kMinusOne;
-  }
-
-  if (!BN_div(Ri, NULL, Ri_dividend, &tmod, ctx)) {
-    goto err;
-  }
-
-  mont->n0[0] = 0;
-  if (Ri->top > 0) {
-    mont->n0[0] = Ri->d[0];
-  }
-=======
   if (!BN_is_odd(mod)) {
     OPENSSL_PUT_ERROR(BN, BN_R_CALLED_WITH_EVEN_MODULUS);
     return 0;
@@ -279,11 +181,8 @@
 #if BN_MONT_CTX_N0_LIMBS == 2
   mont->n0[1] = (BN_ULONG)(n0 >> BN_BITS2);
 #else
->>>>>>> 7fcbfdbd
   mont->n0[1] = 0;
-  if (BN_MONT_CTX_N0_LIMBS == 2 && Ri->top > 1) {
-    mont->n0[1] = Ri->d[1];
-  }
+#endif
 
   /* Save RR = R**2 (mod N). R is the smallest power of 2**BN_BITS such that R
    * > mod. Even though the assembly on some 32-bit platforms works with 64-bit
