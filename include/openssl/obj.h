/* Copyright (C) 1995-1998 Eric Young (eay@cryptsoft.com)
 * All rights reserved.
 *
 * This package is an SSL implementation written
 * by Eric Young (eay@cryptsoft.com).
 * The implementation was written so as to conform with Netscapes SSL.
 *
 * This library is free for commercial and non-commercial use as long as
 * the following conditions are aheared to.  The following conditions
 * apply to all code found in this distribution, be it the RC4, RSA,
 * lhash, DES, etc., code; not just the SSL code.  The SSL documentation
 * included with this distribution is covered by the same copyright terms
 * except that the holder is Tim Hudson (tjh@cryptsoft.com).
 *
 * Copyright remains Eric Young's, and as such any Copyright notices in
 * the code are not to be removed.
 * If this package is used in a product, Eric Young should be given attribution
 * as the author of the parts of the library used.
 * This can be in the form of a textual message at program startup or
 * in documentation (online or textual) provided with the package.
 *
 * Redistribution and use in source and binary forms, with or without
 * modification, are permitted provided that the following conditions
 * are met:
 * 1. Redistributions of source code must retain the copyright
 *    notice, this list of conditions and the following disclaimer.
 * 2. Redistributions in binary form must reproduce the above copyright
 *    notice, this list of conditions and the following disclaimer in the
 *    documentation and/or other materials provided with the distribution.
 * 3. All advertising materials mentioning features or use of this software
 *    must display the following acknowledgement:
 *    "This product includes cryptographic software written by
 *     Eric Young (eay@cryptsoft.com)"
 *    The word 'cryptographic' can be left out if the rouines from the library
 *    being used are not cryptographic related :-).
 * 4. If you include any Windows specific code (or a derivative thereof) from
 *    the apps directory (application code) you must include an acknowledgement:
 *    "This product includes software written by Tim Hudson (tjh@cryptsoft.com)"
 *
 * THIS SOFTWARE IS PROVIDED BY ERIC YOUNG ``AS IS'' AND
 * ANY EXPRESS OR IMPLIED WARRANTIES, INCLUDING, BUT NOT LIMITED TO, THE
 * IMPLIED WARRANTIES OF MERCHANTABILITY AND FITNESS FOR A PARTICULAR PURPOSE
 * ARE DISCLAIMED.  IN NO EVENT SHALL THE AUTHOR OR CONTRIBUTORS BE LIABLE
 * FOR ANY DIRECT, INDIRECT, INCIDENTAL, SPECIAL, EXEMPLARY, OR CONSEQUENTIAL
 * DAMAGES (INCLUDING, BUT NOT LIMITED TO, PROCUREMENT OF SUBSTITUTE GOODS
 * OR SERVICES; LOSS OF USE, DATA, OR PROFITS; OR BUSINESS INTERRUPTION)
 * HOWEVER CAUSED AND ON ANY THEORY OF LIABILITY, WHETHER IN CONTRACT, STRICT
 * LIABILITY, OR TORT (INCLUDING NEGLIGENCE OR OTHERWISE) ARISING IN ANY WAY
 * OUT OF THE USE OF THIS SOFTWARE, EVEN IF ADVISED OF THE POSSIBILITY OF
 * SUCH DAMAGE.
 *
 * The licence and distribution terms for any publically available version or
 * derivative of this code cannot be changed.  i.e. this code cannot simply be
 * copied and put under another distribution licence
 * [including the GNU Public Licence.] */

#ifndef OPENSSL_HEADER_OBJ_H
#define OPENSSL_HEADER_OBJ_H

#include <openssl/base.h>
#include <openssl/obj_mac.h>

<<<<<<< HEAD
#endif  /* OPENSSL_HEADER_OBJECTS_H */
=======
#if defined(__cplusplus)
extern "C" {
#endif


/* The objects library deals with the registration and indexing of ASN.1 object
 * identifiers. These values are often written as a dotted sequence of numbers,
 * e.g. 1.2.840.113549.1.9.16.3.9.
 *
 * Internally, OpenSSL likes to deal with these values by numbering them with
 * numbers called "nids". OpenSSL has a large, built-in database of common
 * object identifiers and also has both short and long names for them.
 *
 * This library provides functions for translating between object identifiers,
 * nids, short names and long names.
 *
 * The nid values should not be used outside of a single process: they are not
 * stable identifiers. */


/* Basic operations. */

/* OBJ_dup returns a duplicate copy of |obj| or NULL on allocation failure. */
OPENSSL_EXPORT ASN1_OBJECT *OBJ_dup(const ASN1_OBJECT *obj);

/* OBJ_cmp returns a value less than, equal to or greater than zero if |a| is
 * less than, equal to or greater than |b|, respectively. */
OPENSSL_EXPORT int OBJ_cmp(const ASN1_OBJECT *a, const ASN1_OBJECT *b);


/* Looking up nids. */

/* OBJ_obj2nid returns the nid corresponding to |obj|, or |NID_undef| if no
 * such object is known. */
OPENSSL_EXPORT int OBJ_obj2nid(const ASN1_OBJECT *obj);

/* OBJ_cbs2nid returns the nid corresponding to the DER data in |cbs|, or
 * |NID_undef| if no such object is known. */
OPENSSL_EXPORT int OBJ_cbs2nid(const CBS *cbs);

/* OBJ_sn2nid returns the nid corresponding to |short_name|, or |NID_undef| if
 * no such short name is known. */
OPENSSL_EXPORT int OBJ_sn2nid(const char *short_name);

/* OBJ_ln2nid returns the nid corresponding to |long_name|, or |NID_undef| if
 * no such long name is known. */
OPENSSL_EXPORT int OBJ_ln2nid(const char *long_name);

/* OBJ_txt2nid returns the nid corresponding to |s|, which may be a short name,
 * long name, or an ASCII string containing a dotted sequence of numbers. It
 * returns the nid or NID_undef if unknown. */
OPENSSL_EXPORT int OBJ_txt2nid(const char *s);


/* Getting information about nids. */

/* OBJ_nid2obj returns the ASN1_OBJECT corresponding to |nid|, or NULL if |nid|
 * is unknown. */
OPENSSL_EXPORT const ASN1_OBJECT *OBJ_nid2obj(int nid);

/* OBJ_nid2sn returns the short name for |nid|, or NULL if |nid| is unknown. */
OPENSSL_EXPORT const char *OBJ_nid2sn(int nid);

/* OBJ_nid2sn returns the long name for |nid|, or NULL if |nid| is unknown. */
OPENSSL_EXPORT const char *OBJ_nid2ln(int nid);

/* OBJ_nid2cbb writes |nid| as an ASN.1 OBJECT IDENTIFIER to |out|. It returns
 * one on success or zero otherwise. */
OPENSSL_EXPORT int OBJ_nid2cbb(CBB *out, int nid);


/* Dealing with textual representations of object identifiers. */

/* OBJ_txt2obj returns an ASN1_OBJECT for the textual respresentation in |s|.
 * If |dont_search_names| is zero, then |s| will be matched against the long
 * and short names of a known objects to find a match. Otherwise |s| must
 * contain an ASCII string with a dotted sequence of numbers. The resulting
 * object need not be previously known. It returns a freshly allocated
 * |ASN1_OBJECT| or NULL on error. */
OPENSSL_EXPORT ASN1_OBJECT *OBJ_txt2obj(const char *s, int dont_search_names);

/* OBJ_obj2txt converts |obj| to a textual representation. If
 * |dont_return_name| is zero then |obj| will be matched against known objects
 * and the long (preferably) or short name will be used if found. Otherwise
 * |obj| will be converted into a dotted sequence of integers. If |out| is not
 * NULL, then at most |out_len| bytes of the textual form will be written
 * there. If |out_len| is at least one, then string written to |out| will
 * always be NUL terminated. It returns the number of characters that could
 * have been written, not including the final NUL, or -1 on error. */
OPENSSL_EXPORT int OBJ_obj2txt(char *out, int out_len, const ASN1_OBJECT *obj,
                               int dont_return_name);


/* Adding objects at runtime. */

/* OBJ_create adds a known object and returns the nid of the new object, or
 * NID_undef on error. */
OPENSSL_EXPORT int OBJ_create(const char *oid, const char *short_name,
                              const char *long_name);


/* Handling signature algorithm identifiers.
 *
 * Some NIDs (e.g. sha256WithRSAEncryption) specify both a digest algorithm and
 * a public key algorithm. The following functions map between pairs of digest
 * and public-key algorithms and the NIDs that specify their combination.
 *
 * Sometimes the combination NID leaves the digest unspecified (e.g.
 * rsassaPss). In these cases, the digest NID is |NID_undef|. */

/* OBJ_find_sigid_algs finds the digest and public-key NIDs that correspond to
 * the signing algorithm |sign_nid|. If successful, it sets |*out_digest_nid|
 * and |*out_pkey_nid| and returns one. Otherwise it returns zero. Any of
 * |out_digest_nid| or |out_pkey_nid| can be NULL if the caller doesn't need
 * that output value. */
OPENSSL_EXPORT int OBJ_find_sigid_algs(int sign_nid, int *out_digest_nid,
                                       int *out_pkey_nid);

/* OBJ_find_sigid_by_algs finds the signature NID that corresponds to the
 * combination of |digest_nid| and |pkey_nid|. If success, it sets
 * |*out_sign_nid| and returns one. Otherwise it returns zero. The
 * |out_sign_nid| argument can be NULL if the caller only wishes to learn
 * whether the combination is valid. */
OPENSSL_EXPORT int OBJ_find_sigid_by_algs(int *out_sign_nid, int digest_nid,
                                          int pkey_nid);


#if defined(__cplusplus)
}  /* extern C */
#endif

#define OBJ_R_UNKNOWN_NID 100

#endif  /* OPENSSL_HEADER_OBJ_H */
>>>>>>> 60be0276
<|MERGE_RESOLUTION|>--- conflicted
+++ resolved
@@ -60,141 +60,4 @@
 #include <openssl/base.h>
 #include <openssl/obj_mac.h>
 
-<<<<<<< HEAD
-#endif  /* OPENSSL_HEADER_OBJECTS_H */
-=======
-#if defined(__cplusplus)
-extern "C" {
-#endif
-
-
-/* The objects library deals with the registration and indexing of ASN.1 object
- * identifiers. These values are often written as a dotted sequence of numbers,
- * e.g. 1.2.840.113549.1.9.16.3.9.
- *
- * Internally, OpenSSL likes to deal with these values by numbering them with
- * numbers called "nids". OpenSSL has a large, built-in database of common
- * object identifiers and also has both short and long names for them.
- *
- * This library provides functions for translating between object identifiers,
- * nids, short names and long names.
- *
- * The nid values should not be used outside of a single process: they are not
- * stable identifiers. */
-
-
-/* Basic operations. */
-
-/* OBJ_dup returns a duplicate copy of |obj| or NULL on allocation failure. */
-OPENSSL_EXPORT ASN1_OBJECT *OBJ_dup(const ASN1_OBJECT *obj);
-
-/* OBJ_cmp returns a value less than, equal to or greater than zero if |a| is
- * less than, equal to or greater than |b|, respectively. */
-OPENSSL_EXPORT int OBJ_cmp(const ASN1_OBJECT *a, const ASN1_OBJECT *b);
-
-
-/* Looking up nids. */
-
-/* OBJ_obj2nid returns the nid corresponding to |obj|, or |NID_undef| if no
- * such object is known. */
-OPENSSL_EXPORT int OBJ_obj2nid(const ASN1_OBJECT *obj);
-
-/* OBJ_cbs2nid returns the nid corresponding to the DER data in |cbs|, or
- * |NID_undef| if no such object is known. */
-OPENSSL_EXPORT int OBJ_cbs2nid(const CBS *cbs);
-
-/* OBJ_sn2nid returns the nid corresponding to |short_name|, or |NID_undef| if
- * no such short name is known. */
-OPENSSL_EXPORT int OBJ_sn2nid(const char *short_name);
-
-/* OBJ_ln2nid returns the nid corresponding to |long_name|, or |NID_undef| if
- * no such long name is known. */
-OPENSSL_EXPORT int OBJ_ln2nid(const char *long_name);
-
-/* OBJ_txt2nid returns the nid corresponding to |s|, which may be a short name,
- * long name, or an ASCII string containing a dotted sequence of numbers. It
- * returns the nid or NID_undef if unknown. */
-OPENSSL_EXPORT int OBJ_txt2nid(const char *s);
-
-
-/* Getting information about nids. */
-
-/* OBJ_nid2obj returns the ASN1_OBJECT corresponding to |nid|, or NULL if |nid|
- * is unknown. */
-OPENSSL_EXPORT const ASN1_OBJECT *OBJ_nid2obj(int nid);
-
-/* OBJ_nid2sn returns the short name for |nid|, or NULL if |nid| is unknown. */
-OPENSSL_EXPORT const char *OBJ_nid2sn(int nid);
-
-/* OBJ_nid2sn returns the long name for |nid|, or NULL if |nid| is unknown. */
-OPENSSL_EXPORT const char *OBJ_nid2ln(int nid);
-
-/* OBJ_nid2cbb writes |nid| as an ASN.1 OBJECT IDENTIFIER to |out|. It returns
- * one on success or zero otherwise. */
-OPENSSL_EXPORT int OBJ_nid2cbb(CBB *out, int nid);
-
-
-/* Dealing with textual representations of object identifiers. */
-
-/* OBJ_txt2obj returns an ASN1_OBJECT for the textual respresentation in |s|.
- * If |dont_search_names| is zero, then |s| will be matched against the long
- * and short names of a known objects to find a match. Otherwise |s| must
- * contain an ASCII string with a dotted sequence of numbers. The resulting
- * object need not be previously known. It returns a freshly allocated
- * |ASN1_OBJECT| or NULL on error. */
-OPENSSL_EXPORT ASN1_OBJECT *OBJ_txt2obj(const char *s, int dont_search_names);
-
-/* OBJ_obj2txt converts |obj| to a textual representation. If
- * |dont_return_name| is zero then |obj| will be matched against known objects
- * and the long (preferably) or short name will be used if found. Otherwise
- * |obj| will be converted into a dotted sequence of integers. If |out| is not
- * NULL, then at most |out_len| bytes of the textual form will be written
- * there. If |out_len| is at least one, then string written to |out| will
- * always be NUL terminated. It returns the number of characters that could
- * have been written, not including the final NUL, or -1 on error. */
-OPENSSL_EXPORT int OBJ_obj2txt(char *out, int out_len, const ASN1_OBJECT *obj,
-                               int dont_return_name);
-
-
-/* Adding objects at runtime. */
-
-/* OBJ_create adds a known object and returns the nid of the new object, or
- * NID_undef on error. */
-OPENSSL_EXPORT int OBJ_create(const char *oid, const char *short_name,
-                              const char *long_name);
-
-
-/* Handling signature algorithm identifiers.
- *
- * Some NIDs (e.g. sha256WithRSAEncryption) specify both a digest algorithm and
- * a public key algorithm. The following functions map between pairs of digest
- * and public-key algorithms and the NIDs that specify their combination.
- *
- * Sometimes the combination NID leaves the digest unspecified (e.g.
- * rsassaPss). In these cases, the digest NID is |NID_undef|. */
-
-/* OBJ_find_sigid_algs finds the digest and public-key NIDs that correspond to
- * the signing algorithm |sign_nid|. If successful, it sets |*out_digest_nid|
- * and |*out_pkey_nid| and returns one. Otherwise it returns zero. Any of
- * |out_digest_nid| or |out_pkey_nid| can be NULL if the caller doesn't need
- * that output value. */
-OPENSSL_EXPORT int OBJ_find_sigid_algs(int sign_nid, int *out_digest_nid,
-                                       int *out_pkey_nid);
-
-/* OBJ_find_sigid_by_algs finds the signature NID that corresponds to the
- * combination of |digest_nid| and |pkey_nid|. If success, it sets
- * |*out_sign_nid| and returns one. Otherwise it returns zero. The
- * |out_sign_nid| argument can be NULL if the caller only wishes to learn
- * whether the combination is valid. */
-OPENSSL_EXPORT int OBJ_find_sigid_by_algs(int *out_sign_nid, int digest_nid,
-                                          int pkey_nid);
-
-
-#if defined(__cplusplus)
-}  /* extern C */
-#endif
-
-#define OBJ_R_UNKNOWN_NID 100
-
-#endif  /* OPENSSL_HEADER_OBJ_H */
->>>>>>> 60be0276
+#endif  /* OPENSSL_HEADER_OBJ_H */